{
  "name": "@stencil/sass",
  "version": "0.1.1",
  "license": "MIT",
  "main": "dist/index.cjs.js",
  "module": "dist/index.js",
  "types": "dist/index.d.ts",
  "files": [
    "dist/"
  ],
  "scripts": {
    "prebuild": "rimraf ./dist && npm run test && npm run lint",
    "build": "tsc && npm run rollup",
    "watch": "tsc --watch",
    "rollup": "rollup -c",
    "version": "npm run build",
    "release": "np",
    "lint": "tslint --project tsconfig.json",
    "test": "jest",
    "test.watch": "jest --watch"
  },
  "dependencies": {
<<<<<<< HEAD
    "sass": "^1.13.4"
=======
    "node-sass": "4.9.3"
>>>>>>> bbdcb7a4
  },
  "devDependencies": {
    "@types/jest": "^23.3.2",
    "@types/node": "^8.5.1",
    "@types/node-sass": "^3.10.32",
    "jest": "^23.6.0",
    "np": "^3.0.4",
    "rimraf": "^2.6.2",
    "rollup": "^0.66.2",
    "tslint": "^5.11.0",
    "tslint-ionic-rules": "0.0.19",
    "typescript": "3.0.3"
  },
  "repository": {
    "type": "git",
    "url": "git+https://github.com/ionic-team/stencil-sass.git"
  },
  "author": "Ionic Team",
  "homepage": "https://stenciljs.com/",
  "description": "The Stencil Sass Plugin",
  "keywords": [
    "stencil",
    "sass"
  ],
  "jest": {
    "transform": {
      "^.+\\.(js|ts|tsx)$": "<rootDir>/test/jest.preprocessor.js"
    },
    "testRegex": "(\\.(test|spec))\\.(tsx?|jsx?)$",
    "moduleFileExtensions": [
      "ts",
      "tsx",
      "js",
      "json",
      "jsx"
    ],
    "testURL": "http://localhost"
  }
}<|MERGE_RESOLUTION|>--- conflicted
+++ resolved
@@ -20,11 +20,7 @@
     "test.watch": "jest --watch"
   },
   "dependencies": {
-<<<<<<< HEAD
     "sass": "^1.13.4"
-=======
-    "node-sass": "4.9.3"
->>>>>>> bbdcb7a4
   },
   "devDependencies": {
     "@types/jest": "^23.3.2",
